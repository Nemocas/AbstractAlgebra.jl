module Generic

import LinearAlgebra: det, issymmetric, norm,
                      nullspace, rank, transpose!, hessenberg

import LinearAlgebra: istriu, lu, lu!, tr

using Markdown, Random, InteractiveUtils

using Random: SamplerTrivial, GLOBAL_RNG
using RandomExtensions: RandomExtensions, make, Make, Make2, Make3, Make4

import Base: Array, abs, asin, asinh, atan, atanh, axes, bin, checkbounds, cmp, conj,
             convert, copy, cos, cosh, dec, deepcopy, deepcopy_internal,
             exponent, gcd, gcdx, getindex, hash, hcat, hex, intersect,
             invmod, isapprox, isempty, isequal, isfinite, isless, isone, isqrt,
             isreal, iszero, lcm, ldexp, length, Matrix, mod, ndigits, oct, one,
             parent, parse, powermod,
             precision, rand, Rational, rem, reverse, setindex!,
             show, similar, sign, sin, sinh, size, string, tan, tanh,
             trailing_zeros, transpose, truncate, typed_hvcat, typed_hcat,
             vcat, xor, zero, zeros, +, -, *, ==, ^, &, |, <<, >>, ~, <=, >=,
             <, >, //, /, !=

import Base: floor, ceil, hypot, log1p, expm1, sin, cos, sinpi, cospi,
             tan, cot, sinh, cosh, tanh, coth, atan, asin, acos, atanh, asinh,
             acosh, sinpi, cospi

# The type and helper function for the dictionaries for hashing
import ..AbstractAlgebra: CacheDictType, get_cached!

import ..AbstractAlgebra: Integers, Rationals, NCRing, NCRingElem, Ring,
                          RingElem, RingElement, Field, FieldElement,
                          isexact_type, isdomain_type, Map, promote_rule

import ..AbstractAlgebra: base_ring, canonical_unit, change_base_ring, check_parent,
<<<<<<< HEAD
                          denominator, div, divrem, elem_type, exp, expressify,
                          factor, gen, gens, inv, isgen, ismonomial,
                          ismonomial_recursive, isunit, lead, numerator,
                          parent_type, show_via_expressify, sqrt, trail
=======
                          denominator, div, divrem, exp, gen, gens, inv, isgen,
                          ismonomial, ismonomial_recursive, isunit, lead, log,
                          show_via_expressify,
                          numerator, trail, sqrt, expressify, factor
>>>>>>> c6846c65

using ..AbstractAlgebra

include("generic/GenericTypes.jl")

include("generic/PermGroups.jl")

include("generic/YoungTabs.jl")

include("generic/Residue.jl")

include("generic/ResidueField.jl")

include("generic/Poly.jl")

include("generic/NCPoly.jl")

include("generic/MPoly.jl")

include("generic/SparsePoly.jl")

include("generic/LaurentPoly.jl")

include("generic/RelSeries.jl")

include("generic/AbsSeries.jl")

include("generic/LaurentSeries.jl")

include("generic/PuiseuxSeries.jl")

include("generic/Matrix.jl")

include("generic/MatrixAlgebra.jl")

include("generic/Fraction.jl")

include("generic/FreeModule.jl")

include("generic/Submodule.jl")

include("generic/QuotientModule.jl")

include("generic/DirectSum.jl")

include("generic/ModuleHomomorphism.jl")

include("generic/Module.jl")

include("generic/InvariantFactorDecomposition.jl")

include("generic/Map.jl")

include("generic/MapWithInverse.jl")

include("generic/MapCache.jl")

###############################################################################
#
#   Temporary miscellaneous files being moved from Hecke.jl
#
###############################################################################

include("generic/Misc/Poly.jl")
include("generic/Misc/Rings.jl")
include("generic/Misc/Localization.jl")

end # generic<|MERGE_RESOLUTION|>--- conflicted
+++ resolved
@@ -34,17 +34,10 @@
                           isexact_type, isdomain_type, Map, promote_rule
 
 import ..AbstractAlgebra: base_ring, canonical_unit, change_base_ring, check_parent,
-<<<<<<< HEAD
                           denominator, div, divrem, elem_type, exp, expressify,
                           factor, gen, gens, inv, isgen, ismonomial,
-                          ismonomial_recursive, isunit, lead, numerator,
+                          ismonomial_recursive, isunit, lead, log, numerator,
                           parent_type, show_via_expressify, sqrt, trail
-=======
-                          denominator, div, divrem, exp, gen, gens, inv, isgen,
-                          ismonomial, ismonomial_recursive, isunit, lead, log,
-                          show_via_expressify,
-                          numerator, trail, sqrt, expressify, factor
->>>>>>> c6846c65
 
 using ..AbstractAlgebra
 
