module Generic

import LinearAlgebra: det, issymmetric, norm,
                      nullspace, rank, transpose!, hessenberg

import LinearAlgebra: istriu, lu, lu!, tr

using Markdown, Random, InteractiveUtils

using Random: SamplerTrivial, GLOBAL_RNG
using RandomExtensions: RandomExtensions, make, Make, Make2, Make3, Make4

import Base: Array, abs, asin, asinh, atan, atanh, axes, bin, checkbounds, cmp, conj,
             convert, copy, cos, cosh, dec, deepcopy, deepcopy_internal,
             exponent, gcd, gcdx, getindex, hash, hcat, hex, intersect,
             invmod, isapprox, isempty, isequal, isfinite, isless, isone, isqrt,
             isreal, iszero, lcm, ldexp, length, Matrix, mod, ndigits, oct, one,
             parent, parse, powermod,
             precision, rand, Rational, rem, reverse, setindex!,
             show, similar, sign, sin, sinh, size, string, tan, tanh,
             trailing_zeros, transpose, truncate, typed_hvcat, typed_hcat,
             vcat, xor, zero, zeros, +, -, *, ==, ^, &, |, <<, >>, ~, <=, >=,
             <, >, //, /, !=

import Base: floor, ceil, hypot, log1p, expm1, sin, cos, sinpi, cospi,
             tan, cot, sinh, cosh, tanh, coth, atan, asin, acos, atanh, asinh,
             acosh, sinpi, cospi

# The type and helper function for the dictionaries for hashing
import ..AbstractAlgebra: CacheDictType, get_cached!

import ..AbstractAlgebra: Integers, Rationals, NCRing, NCRingElem, Ring,
                          RingElem, RingElement, Field, FieldElement,
                          isexact_type, isdomain_type, Map, promote_rule

<<<<<<< HEAD
import ..AbstractAlgebra: base_ring, canonical_unit, change_base_ring, check_parent,
                          denominator, div, divrem, elem_type, exp, expressify,
                          factor, gen, gens, inv, isgen, ismonomial,
                          ismonomial_recursive, isunit, lead, log, numerator,
                          parent_type, show_via_expressify, sqrt, trail
=======
import ..AbstractAlgebra: base_ring, canonical_unit, change_base_ring,
                          check_parent,
                          denominator, div, divrem, exp, gen, gens, inv, isgen,
                          ismonomial, ismonomial_recursive, isunit,
                          leading_coefficient, log,
                          show_via_expressify,
                          numerator, trailing_coefficient, sqrt, expressify,
                          factor
>>>>>>> 2a97c825

using ..AbstractAlgebra

include("generic/GenericTypes.jl")

include("generic/PermGroups.jl")

include("generic/YoungTabs.jl")

include("generic/Residue.jl")

include("generic/ResidueField.jl")

include("generic/Poly.jl")

include("generic/NCPoly.jl")

include("generic/MPoly.jl")

include("generic/SparsePoly.jl")

include("generic/LaurentPoly.jl")

include("generic/RelSeries.jl")

include("generic/AbsSeries.jl")

include("generic/LaurentSeries.jl")

include("generic/PuiseuxSeries.jl")

include("generic/Matrix.jl")

include("generic/MatrixAlgebra.jl")

include("generic/Fraction.jl")

include("generic/FreeModule.jl")

include("generic/Submodule.jl")

include("generic/QuotientModule.jl")

include("generic/DirectSum.jl")

include("generic/ModuleHomomorphism.jl")

include("generic/Module.jl")

include("generic/InvariantFactorDecomposition.jl")

include("generic/Map.jl")

include("generic/MapWithInverse.jl")

include("generic/MapCache.jl")

###############################################################################
#
#   Temporary miscellaneous files being moved from Hecke.jl
#
###############################################################################

include("generic/Misc/Poly.jl")
include("generic/Misc/Rings.jl")
include("generic/Misc/Localization.jl")

end # generic<|MERGE_RESOLUTION|>--- conflicted
+++ resolved
@@ -33,22 +33,12 @@
                           RingElem, RingElement, Field, FieldElement,
                           isexact_type, isdomain_type, Map, promote_rule
 
-<<<<<<< HEAD
-import ..AbstractAlgebra: base_ring, canonical_unit, change_base_ring, check_parent,
-                          denominator, div, divrem, elem_type, exp, expressify,
-                          factor, gen, gens, inv, isgen, ismonomial,
-                          ismonomial_recursive, isunit, lead, log, numerator,
-                          parent_type, show_via_expressify, sqrt, trail
-=======
 import ..AbstractAlgebra: base_ring, canonical_unit, change_base_ring,
-                          check_parent,
-                          denominator, div, divrem, exp, gen, gens, inv, isgen,
+                          check_parent, denominator, div, divrem, elem_type,
+                          exp, expressify, factor, gen, gens, inv, isgen,
                           ismonomial, ismonomial_recursive, isunit,
-                          leading_coefficient, log,
-                          show_via_expressify,
-                          numerator, trailing_coefficient, sqrt, expressify,
-                          factor
->>>>>>> 2a97c825
+                          leading_coefficient, log, numerator, parent_type,
+                          show_via_expressify, sqrt, trailing_coefficient
 
 using ..AbstractAlgebra
 
