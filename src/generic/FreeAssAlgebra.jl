--- conflicted
+++ resolved
@@ -291,10 +291,6 @@
     end
 end
 
-<<<<<<< HEAD
-
-=======
->>>>>>> bfa185a7
 function set_exponent_word!(
     a::FreeAssAlgElem{T},
     i::Int,
@@ -373,7 +369,6 @@
     o += (o < 1 || !iszero(z.coeffs[o]))
     z.length = o - 1
     return z
-<<<<<<< HEAD
 end
 
 
@@ -430,8 +425,6 @@
     else
         return false
     end
-=======
->>>>>>> bfa185a7
 end
 
 ###############################################################################
@@ -684,10 +677,6 @@
     return P
 end
 
-<<<<<<< HEAD
-
-=======
->>>>>>> bfa185a7
 function change_base_ring(
     R::Ring,
     a::FreeAssAlgElem{T};
