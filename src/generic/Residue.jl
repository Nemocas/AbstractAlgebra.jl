###############################################################################
#
#   Residue.jl : generic residue rings (modulo a principal ideal)
#
###############################################################################

export ResidueRing, Residue, inv, modulus, data

###############################################################################
#
#   Data type and parent object methods
#
###############################################################################

elem_type{T <: RingElem}(::ResidueRing{T}) = Residue{T}

base_ring(a::ResidueRing) = a.base_ring

base_ring(a::ResidueElem) = base_ring(parent(a))

parent(a::ResidueElem) = a.parent

function check_parent_type{T <: RingElem}(a::ResidueRing{T}, b::ResidueRing{T})
   # exists only to check types of parents agree
end
   
function check_parent(a::ResidueElem, b::ResidueElem)
   if parent(a) != parent(b)
      check_parent_type(parent(a), parent(b))
      a.hash != b.hash && error("Incompatible moduli in residue operation")
   end
end

###############################################################################
#
#   Basic manipulation
#
###############################################################################

function Base.hash(a::ResidueElem, h::UInt)
   b = 0x539c1c8715c1adc2
   return b $ hash(data(a), h) $ h
end

function modulus(R::ResidueRing)
   return R.modulus
end

function modulus(a::ResidueElem)
   return modulus(parent(a))
end

data(a::Residue) = a.data

zero(R::ResidueRing) = R(0)

one(R::ResidueRing) = R(1)

iszero(a::ResidueElem) = iszero(data(a))

isone(a::ResidueElem) = isone(data(a))

function isunit(a::ResidueElem)
   g, ainv = gcdinv(data(a), modulus(a))
   return g == 1
end

deepcopy(a::ResidueElem) = parent(a)(deepcopy(data(a)))

###############################################################################
#
#   Canonicalisation
#
###############################################################################

canonical_unit(a::Residue) = a

###############################################################################
#
#   AbstractString{} I/O
#
###############################################################################

function show(io::IO, x::ResidueElem)
   print(io, data(x))
end

function show(io::IO, a::ResidueRing)
   print(io, "Residue ring of ", base_ring(a), " modulo ", modulus(a))
end

needs_parentheses(x::ResidueElem) = needs_parentheses(data(x))

is_negative(x::ResidueElem) = is_negative(data(x))

show_minus_one{T <: RingElem}(::Type{Residue{T}}) = true

###############################################################################
#
#   Unary operations
#
###############################################################################

function -{T <: RingElem}(a::ResidueElem{T})
   parent(a)(-data(a))
end

###############################################################################
#
#   Binary operators
#
###############################################################################

function +{T <: RingElem}(a::Residue{T}, b::Residue{T})
   check_parent(a, b)
   return parent(a)(data(a) + data(b))
end

function -{T <: RingElem}(a::Residue{T}, b::Residue{T})
   check_parent(a, b)
   return parent(a)(data(a) - data(b))
end

function *{T <: RingElem}(a::Residue{T}, b::Residue{T})
   check_parent(a, b)
   return parent(a)(data(a) * data(b))
end

###############################################################################
#
#   Ad hoc binary operations
#
###############################################################################

*{T <: RingElem}(a::Residue{T}, b::Integer) = parent(a)(data(a) * b)

*{T <: RingElem}(a::Integer, b::Residue{T}) = parent(b)(a * data(b))

+{T <: RingElem}(a::Residue{T}, b::Integer) = parent(a)(data(a) + b)

+{T <: RingElem}(a::Integer, b::Residue{T}) = parent(b)(a + data(b))

-{T <: RingElem}(a::Residue{T}, b::Integer) = parent(a)(data(a) - b)

-{T <: RingElem}(a::Integer, b::Residue{T}) = parent(b)(a - data(b))

###############################################################################
#
#   Powering
#
###############################################################################

function ^{T <: RingElem}(a::ResidueElem{T}, b::Int)
   parent(a)(powmod(data(a), b, modulus(a)))
end

###############################################################################
#
#   Comparison
#
###############################################################################

function =={T <: RingElem}(a::ResidueElem{T}, b::ResidueElem{T})
   check_parent(a, b)
   return data(a) == data(b)
end

###############################################################################
#
#   Ad hoc comparison
#
###############################################################################

function =={T <: RingElem}(a::ResidueElem{T}, b::Integer)
   z = base_ring(a)(b)
   return data(a) == mod(z, modulus(a))
end

function =={T <: RingElem}(a::Integer, b::ResidueElem{T})
   z = base_ring(b)(a)
   return data(b) == mod(z, modulus(b))
end

###############################################################################
#
#   Inversion
#
###############################################################################

function inv{T <: RingElem}(a::ResidueElem{T})
   g, ainv = gcdinv(data(a), modulus(a))
   if g != 1
      error("Impossible inverse in inv")
   end
   return parent(a)(ainv)
end

###############################################################################
#
#   Exact division
#
###############################################################################

function divexact{T <: RingElem}(a::ResidueElem{T}, b::ResidueElem{T})
   check_parent(a, b)
   g, binv = gcdinv(data(b), modulus(b))
   if g != 1
      error("Impossible inverse in divexact")
   end
   return parent(a)(data(a) * binv)
end

###############################################################################
#
#   GCD
#
###############################################################################

function gcd{T <: RingElem}(a::ResidueElem{T}, b::ResidueElem{T})
   check_parent(a, b)
   return parent(a)(gcd(gcd(data(a), modulus(a)), data(b)))
end

###############################################################################
#
#   Unsafe functions
#
###############################################################################

function mul!{T <: RingElem}(c::Residue{T}, a::Residue{T}, b::Residue{T})
   c.data = mod(data(a)*data(b), modulus(a))
end

function addeq!{T <: RingElem}(c::Residue{T}, a::Residue{T})
   c.data = mod(c.data + data(a), modulus(a))
end

###############################################################################
#
#   Promotion rules
#
###############################################################################

Base.promote_rule{T <: RingElem}(::Type{Residue{T}}, ::Type{T}) = Residue{T}

Base.promote_rule{T <: RingElem, U <: Integer}(::Type{Residue{T}}, ::Type{U}) = Residue{T}

###############################################################################
#
#   Parent object call overloading
#
###############################################################################

function Base.call{T <: RingElem}(a::ResidueRing{T}, b::RingElem)
   return a(base_ring(a)(b))
end

function Base.call{T <: RingElem}(a::ResidueRing{T})
   z = Residue{T}(zero(base_ring(a)))
   z.parent = a
   return z
end

function Base.call{T <: RingElem}(a::ResidueRing{T}, b::Integer)
   z = Residue{T}(mod(base_ring(a)(b), modulus(a)))
   z.parent = a
   return z
end

function Base.call{T <: RingElem}(a::ResidueRing{T}, b::T)
   base_ring(a) != parent(b) && error("Operation on incompatible objects")
   z = Residue{T}(mod(b, modulus(a)))
   z.parent = a
   return z
end

function Base.call{T <: RingElem}(a::ResidueRing{T}, b::Residue{T})
   a != parent(b) && error("Operation on incompatible objects")
   return b
end

###############################################################################
#
#   ResidueRing constructor
#
###############################################################################

<<<<<<< HEAD
function ResidueRing{T <: RingElem}(R::Ring, el::T, gbl = true)
=======
function ResidueRing{T <: RingElem}(R::Ring, el::T; cached=true)
>>>>>>> 099ee410
   parent(el) != R && error("Modulus is not an element of the specified ring")
   el == 0 && throw(DivideError())
   
   R2 = R
   parent_type = Residue{T}
   while base_ring(R2) != Union{}
      R2 = base_ring(R2)
      T2 = elem_type(R2)
      eval(:(Base.promote_rule(::Type{$parent_type}, ::Type{$T2}) = $parent_type))
   end

<<<<<<< HEAD
   return ResidueRing{T}(el, gbl)
end

function ResidueRing(R::FlintIntegerRing, el::Integer, gbl = true)
   el == 0 && throw(DivideError())
   
   return ResidueRing{fmpz}(R(el), gbl)
=======
   return ResidueRing{T}(el, cached)
end

function ResidueRing(R::FlintIntegerRing, el::Integer; cached=true)
   el == 0 && throw(DivideError())
   
   return ResidueRing{fmpz}(R(el), cached)
>>>>>>> 099ee410
end<|MERGE_RESOLUTION|>--- conflicted
+++ resolved
@@ -285,11 +285,7 @@
 #
 ###############################################################################
 
-<<<<<<< HEAD
-function ResidueRing{T <: RingElem}(R::Ring, el::T, gbl = true)
-=======
 function ResidueRing{T <: RingElem}(R::Ring, el::T; cached=true)
->>>>>>> 099ee410
    parent(el) != R && error("Modulus is not an element of the specified ring")
    el == 0 && throw(DivideError())
    
@@ -300,16 +296,6 @@
       T2 = elem_type(R2)
       eval(:(Base.promote_rule(::Type{$parent_type}, ::Type{$T2}) = $parent_type))
    end
-
-<<<<<<< HEAD
-   return ResidueRing{T}(el, gbl)
-end
-
-function ResidueRing(R::FlintIntegerRing, el::Integer, gbl = true)
-   el == 0 && throw(DivideError())
-   
-   return ResidueRing{fmpz}(R(el), gbl)
-=======
    return ResidueRing{T}(el, cached)
 end
 
@@ -317,5 +303,4 @@
    el == 0 && throw(DivideError())
    
    return ResidueRing{fmpz}(R(el), cached)
->>>>>>> 099ee410
 end