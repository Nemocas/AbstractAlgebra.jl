###############################################################################
#
#   FactoredFraction.jl : fraction fields in factored form
#
###############################################################################

###############################################################################
#
#   Data type and parent object methods
#
###############################################################################

function parent(a::FactoredFracFieldElem{T}) where T <: RingElement
    return a.parent
end

function parent_type(::Type{FactoredFracFieldElem{T}}) where {T <: RingElement}
    return FactoredFracField{T}
end

function elem_type(::Type{FactoredFracField{T}}) where {T <: RingElement}
    return FactoredFracFieldElem{T}
end

base_ring_type(::Type{FactoredFracField{T}}) where T <: NCRingElement = parent_type(T)

function base_ring(F::FactoredFracField{T}) where T <: RingElement
    return F.base_ring::parent_type(T)
end

<<<<<<< HEAD
function base_ring(a::FactoredFracFieldElem{T}) where T <: RingElement
    return base_ring(parent(a))
end

=======
>>>>>>> 3f5a008e
function characteristic(F::FactoredFracField{T}) where T <: RingElement
   return characteristic(base_ring(F))
end

###############################################################################
#
#   Constructors and Parent Call Overloads
#
###############################################################################

function (F::FactoredFracField{T})() where T
    return _make_base_elem(F, zero(base_ring(F)))
end

function (F::FactoredFracField{T})(a::T) where T <: RingElem
    parent(a) == base_ring(F) || error("Could not coerce into $F")
    return _make_base_elem(F, a)
end

function (F::FactoredFracField{T})(a::Integer) where T <: RingElem
    return _make_base_elem(F, base_ring(F)(a))
end

function (F::FactoredFracField{T})(a::Integer) where T <: Integer
    return _make_base_elem(F, base_ring(F)(a))
end

function (F::FactoredFracField{T})(a::Rational) where T <: Integer
    return F(numerator(a), denominator(a))
end

function (F::FactoredFracField{T})(a::Rational) where T <: RingElem
    return F(numerator(a), denominator(a))
end

function (F::FactoredFracField{T})(a::AbstractAlgebra.Generic.FracFieldElem{T}) where T <: RingElement
    base_ring(F) == base_ring(a) || error("Could not coerce into $F")
    return _append_pow!(_make_base_elem(F, numerator(a)), denominator(a), -1)
end

function (F::FactoredFracField{T})(a::FactoredFracFieldElem{T}) where T
    F == parent(a) || error("Could not coerce into $F")
    return a
end

# construction of the fraction a/b
function (F::FactoredFracField{T})(a::RingElement, b::RingElement) where T <: RingElement
    a = base_ring(F)(a)
    b = base_ring(F)(b)
    return _append_pow!(_make_base_elem(F, a), b, -1)
end

###############################################################################
#
#   Basic manipulation
#
###############################################################################

function Base.deepcopy_internal(a::FactoredFracFieldElem{T}, dict::IdDict) where T <: RingElement
   return FactoredFracFieldElem{T}(deepcopy_internal(a.unit, dict),
                          deepcopy_internal(a.terms, dict),
                          a.parent)
end

# the non-expanding hash function would have to normalise the bases, and then
# either sort the bases or combine the hashes of the bases in a commutative way

function Base.numerator(a::FactoredFracFieldElem, canonicalise::Bool=true)
    z = unit(a)
    for (b, e) in a
        if canonicalise
            u = canonical_unit(b)
            z *= _pow(u, e)
            b = divexact(b, u)
        end
        if e > 0
            z *= b^e
        end
    end
    return z
end

function Base.denominator(a::FactoredFracFieldElem, canonicalise::Bool=true)
    z = one(base_ring(a))
    for (b, e) in a
        if e < 0
            e = Base.checked_neg(e)
            if canonicalise
                b = divexact(b, canonical_unit(b))
            end
            z *= b^e
        end
    end
    return z
end

function one(F::FactoredFracField{T}) where T
    FactoredFracFieldElem{T}(one(base_ring(F)), FactoredFracTerm{T}[], F)
end

function zero(F::FactoredFracField{T}) where T
    FactoredFracFieldElem{T}(zero(base_ring(F)), FactoredFracTerm{T}[], F)
end

function is_unit(a::FactoredFracFieldElem{T}) where T
    return !iszero(a)
end

function iszero(a::FactoredFracFieldElem{T}) where T
    return iszero(a.unit)
end

function isone(a::FactoredFracFieldElem{T}) where T
    iszero(a.unit) && false
    for i in a.terms
        # if some base appears to a non-zero power and is not a unit and is
        # relatively prime to all other bases, then a cannot be one.
        ok = !iszero(i.exp) && !is_unit(i.base)
        for j in a.terms
            if j !== i
                ok = ok && is_unit(gcd(i.base, j.base))
            end
        end
        ok && return false
    end
    z = normalise(a)
    return isempty(z.terms) && isone(z.unit)
end

###############################################################################
#
#   Fac Interface
#
###############################################################################

function unit(a::FactoredFracFieldElem)
    return a.unit
end

function Base.iterate(a::FactoredFracFieldElem)
    t = Base.iterate(a.terms)
    return isnothing(t) ? t : ((t[1].base, t[1].exp), t[2])
end

function Base.iterate(a::FactoredFracFieldElem, b)
    t = Base.iterate(a.terms, b)
    return isnothing(t) ? t : ((t[1].base, t[1].exp), t[2])
end

function Base.eltype(::Type{FactoredFracFieldElem{T}}) where T
    return Tuple{T, Int}
end

function Base.length(a::FactoredFracFieldElem)
    Base.length(a.terms)
end

function push_term!(a::FactoredFracFieldElem{T}, b::T, e::Int) where T <: RingElement
    parent(b) == base_ring(a) || error("Incompatible parents")
    push!(a.terms, FactoredFracTerm{T}(b, e))
    return a
end

function push_term!(a::FactoredFracFieldElem{T}, b, e::Int) where T <: RingElement
    return push_term!(a, base_ring(a)(b), e)
end

###############################################################################
#
#   AbstractString I/O
#
###############################################################################

function expressify(a::FactoredFracFieldElem; context = nothing)
    n = Expr(:call, :*, expressify(a.unit, context = context))
    d = Expr(:call, :*)
    for t in a.terms
        b = expressify(t.base; context = context)
        e = Base.checked_abs(t.exp)
        push!((e == t.exp ? n : d).args, isone(e) ? b : Expr(:call, :^, b, e))
    end
    return length(d.args) < 2 ? n : Expr(:call, :/, n, d)
end

@enable_all_show_via_expressify FactoredFracFieldElem

function expressify(a::FactoredFracField; context = nothing)
    return Expr(:sequence, Expr(:text, "Factored fraction field of "),
                           expressify(base_ring(a); context = context))
end

@enable_all_show_via_expressify FactoredFracField

###############################################################################
#
#   Comparison, Addition, Subtraction, GCD
#
###############################################################################

function ==(a::FactoredFracFieldElem{T}, b::FactoredFracFieldElem{T}) where T
    (g, x, y) = _gcdhelper(a, b)
    return x == y
end

function +(a::FactoredFracFieldElem{T}, b::Rational) where T <: RingElem
   return a + parent(a)(b)
end

function +(a::FactoredFracFieldElem{T}, b::T) where T <: RingElem
   return a + parent(a)(b)
end

function +(b::Rational, a::FactoredFracFieldElem{T}) where T <: RingElem
   return parent(a)(b) + a
end

function +(b::T, a::FactoredFracFieldElem{T}) where T <: RingElem
   return parent(a)(b) + a
end

function +(a::FactoredFracFieldElem{T}, b::FactoredFracFieldElem{T}) where T
    (g, x, y) = _gcdhelper(a, b)
    return mul_by_base_elem(g, x + y)
end

function -(a::FactoredFracFieldElem{T}, b::Rational) where T <: RingElem
   return a - parent(a)(b)
end

function -(a::FactoredFracFieldElem{T}, b::T) where T <: RingElem
   return a - parent(a)(b)
end

function -(b::Rational, a::FactoredFracFieldElem{T}) where T <: RingElem
   return parent(a)(b) - a
end

function -(b::T, a::FactoredFracFieldElem{T}) where T <: RingElem
   return parent(a)(b) - a
end

function -(a::FactoredFracFieldElem{T}, b::FactoredFracFieldElem{T}) where T
    (g, x, y) = _gcdhelper(a, b)
    return mul_by_base_elem(g, x - y)
end

function -(a::FactoredFracFieldElem{T}) where T
    return FactoredFracFieldElem{T}(-a.unit, a.terms, a.parent)
end

function gcd(a::FactoredFracFieldElem{T}, b::FactoredFracFieldElem{T}) where T
    (g, x, y) = _gcdhelper(a, b)
    return mul_by_base_elem(g, gcd(x, y))
end

###############################################################################
#
#   Multiplication
#
###############################################################################

function mul_by_base_elem(a::FactoredFracFieldElem{T}, b::T) where T <: RingElement
    F = parent(a)
    if iszero(b)
        return zero(F)
    else
        z = FactoredFracFieldElem{T}(a.unit, map(copy, a.terms), F)
        _append_pow_normalise!(z, b, 1, 1)
        return z
    end
end

function *(a::FactoredFracFieldElem{T}, b::T) where T <: RingElem
    parent(b) == base_ring(a) || error("Incompatible rings")
    return mul_by_base_elem(a, b)
end

function *(a::FactoredFracFieldElem{T}, b::Integer) where T <: RingElem
    return mul_by_base_elem(a, base_ring(a)(b))
end

function *(b::T, a::FactoredFracFieldElem{T}) where T <: RingElem
   return mul_by_base_elem(a, b)
end

function *(b::Integer, a::FactoredFracFieldElem{T}) where T <: RingElem
   return mul_by_base_elem(a, base_ring(a)(b))
end

function *(b::FactoredFracFieldElem{T}, c::FactoredFracFieldElem{T}) where T <: RingElement
    parent(b) == parent(c) || error("Incompatible rings")
    input_is_good = _bases_are_coprime(b) && _bases_are_coprime(b)
    z = FactoredFracFieldElem{T}(b.unit*c.unit, FactoredFracTerm{T}[], parent(b))
    if iszero(z.unit)
        return z
    end
    b = map(copy, b.terms)
    c = map(copy, c.terms)
    i = 1
    while i <= length(b)
        j = 1
        while j <= length(c)
            (g, b[i].base, c[j].base) = gcd_with_cofactors(b[i].base, c[j].base)
            if is_unit(g)
                z.unit *= _pow(g, Base.checked_add(b[i].exp, c[j].exp))
            else
                b[i].base = _append_coprimefac!(z, b[i].base, b[i].exp, g)
                c[j].base = _append_coprimefac!(z, c[j].base, c[j].exp, g)
            end
            if is_unit(c[j].base)
                z.unit *= _pow(c[j].base, c[j].exp)
                c[j] = c[end]
                pop!(c)
            else
                j += 1
            end
        end
        if is_unit(b[i].base)
            z.unit *= _pow(b[i].base, b[i].exp)
            b[i] = b[end]
            pop!(b)
        else
            i += 1
        end
    end
    _append_pow!(z, b, 1)
    _append_pow!(z, c, 1)
    @assert !input_is_good || _bases_are_coprime(z)
    return z
end

###############################################################################
#
#   Division
#
###############################################################################

function Base.inv(a::FactoredFracFieldElem{T}) where T
    z = FactoredFracTerm{T}[]
    for i in a.terms
        push!(z, FactoredFracTerm{T}(i.base, Base.checked_neg(i.exp)))
    end
    return FactoredFracFieldElem{T}(inv(a.unit), z, parent(a))
end

function divexact(a::FactoredFracFieldElem{T}, b::FactoredFracFieldElem{T}; check::Bool = true) where T
    return a*inv(b)
end

function divexact(a::Integer, b::FactoredFracFieldElem{T}; check::Bool = true) where T
    return divexact(parent(b)(a), b, check = check)
end

function divexact(a::T, b::FactoredFracFieldElem{T}; check::Bool = true) where T <: RingElem
    return divexact(parent(b)(a), b, check = check)
end

#=
function divexact(a::FactoredFracFieldElem{T}, b::Rational; check::Bool = true) where T <: RingElem
   return divexact(a, parent(a)(b), check = check)
end

function divexact(a::Rational, b::FactoredFracFieldElem{T}; check::Bool = true) where T <: RingElem
   return divexact(parent(b)(a), b, check = check)
end
=#

###############################################################################
#
#   Powering
#
###############################################################################

function ^(a::FactoredFracFieldElem{T}, b::Int) where T
    z = FactoredFracTerm{T}[]
    if !iszero(b)
        for t in a.terms
            push!(z, FactoredFracTerm(t.base, Base.checked_mul(b, t.exp)))
        end
    end
    return FactoredFracFieldElem{T}(_pow(a.unit, b), z, parent(a))
end

##############################################################################
#
#  Evaluation
#
##############################################################################

function evaluate(f::FactoredFracFieldElem{T}, v::Vector{U}) where {T <: RingElement, U <: RingElement}
    z = evaluate(unit(f), v)
    for (b, e) in f
        z *= evaluate(b, v)^e
    end
    return z
end

function evaluate(f::FactoredFracFieldElem{T}, v::U) where {T <: RingElement, U <: RingElement}
    z = evaluate(unit(f), v)
    for (b, e) in f
        z *= evaluate(b, v)^e
    end
    return z
end

##############################################################################
#
#  Derivative
#
##############################################################################

# Return the derivative with respect to the `i`-th variable.
function derivative(a::FactoredFracFieldElem{T}, i::Int) where {T <: MPolyRingElem}
    z = FactoredFracFieldElem{T}(one(base_ring(a)), FactoredFracTerm{T}[], parent(a))
    p = unit(a)
    for (b, e) in a
        p *= b
        if !isone(e)
            push!(z.terms, FactoredFracTerm{T}(b, Base.checked_sub(e, 1)))
        end
    end
    s = divexact(p, unit(a))*derivative(unit(a), i)
    for (b, e) in a
        s += divexact(p, b)*e*derivative(b, i)
    end
    return _append_pow_normalise!(z, s::T, 1, 1)
end

################################################################################
#
#   Remove and valuation
#
################################################################################

function remove(a::FactoredFracFieldElem{T}, p::T) where T <: RingElement
    z = FactoredFracFieldElem{T}(unit(a), FactoredFracTerm{T}[], parent(a))
    v = 0
    for (b, e) in a
        v1, b1 = remove(b, p)
        v += e*v1
        _append_pow!(z, b1, e)
    end
    return (v, z)
end

###############################################################################
#
#   Unsafe operators and functions: These are defined generically on FracElem
#   in terms of the numerator/denominator interface, so we need some overrides.
#
###############################################################################

function zero!(c::FactoredFracFieldElem)
    c.unit = zero!(c.unit)
    empty!(c.terms)
    return c
end

function mul!(c::FactoredFracFieldElem{T}, a::FactoredFracFieldElem{T}, b::FactoredFracFieldElem{T}) where T <: RingElement
    return a*b
end

function addeq!(a::FactoredFracFieldElem{T}, b::FactoredFracFieldElem{T}) where T <: RingElement
    return a + b
end

function add!(c::FactoredFracFieldElem{T}, a::FactoredFracFieldElem{T}, b::FactoredFracFieldElem{T}) where T <: RingElement
    return a + b
end

###############################################################################
#
#   Internal helpers
#
###############################################################################

function _make_base_elem(F::FactoredFracField{T}, a::T) where T <: RingElement
    if iszero(a) || is_unit(a)
        return FactoredFracFieldElem{T}(a, FactoredFracTerm{T}[], F)
    else
        return FactoredFracFieldElem{T}(one(base_ring(F)), [FactoredFracTerm{T}(a, 1)], F)
    end
end

# return a version of a with coprime bases
function normalise(a::FactoredFracFieldElem{T}) where T
    z = FactoredFracFieldElem{T}(a.unit, FactoredFracTerm{T}[], parent(a))
    if !iszero(z.unit)
        for i in a.terms
            _append_pow_normalise!(z, i.base, i.exp, 1)
        end
    end
    return z
end

# this power tries to invert for negative exponents (and not just throw)
function _pow(a::T, e::Int) where T <: RingElement
    if e < 0
        return divexact(one(parent(a)), a)^Base.checked_neg(e)
    else
        return a^e
    end
end

function copy(a::FactoredFracTerm{T}) where T
    return FactoredFracTerm{T}(a.base, a.exp)
end

function _bases_are_coprime(a::FactoredFracFieldElem{T}) where T
    a = a.terms
    i = 1
    while i <= length(a)
        j = i + 1
        while j <= length(a)
            if !is_unit(gcd(a[i].base, a[j].base))
                return false
            end
            j += 1
        end
        i += 1
    end
    return true
end

# bases are coprime and none are units
function _bases_are_nice(a::FactoredFracFieldElem{T}) where T
    if !_bases_are_coprime(a)
        return false
    end
    for i in a.terms
        if is_unit(i.base)
            return false
        end
    end
    return true
end

# z *= f^e with no extra normalization
function _append_pow!(z::FactoredFracFieldElem{T}, f::Vector{FactoredFracTerm{T}}, e::Int) where T
    for i in f
        ie = Base.checked_mul(i.exp, e)
        if !iszero(ie)
            push!(z.terms, FactoredFracTerm{T}(i.base, ie))
        end
    end
    return z
end

function _append_pow!(z::FactoredFracFieldElem{T}, f::T, e::Int) where T
    if !iszero(e)
        if is_unit(f)
            z.unit *= _pow(f, e)
        else
            push!(z.terms, FactoredFracTerm{T}(f, e))
        end
    end
    return z
end

# z *= a^e with normalization
function _append_pow_normalise!(z::FactoredFracFieldElem{T}, a::T, e::Int, i::Int) where T
    iszero(e) && return z
    if iszero(a)
        z.unit = a
        empty!(z.terms)
        return z
    end
    input_is_good = _bases_are_coprime(z)
    l = z.terms
    while i <= length(l) && !is_unit(a)
        (g, lbar, abar) = gcd_with_cofactors(l[i].base, a)
        # (g*lbar)^l[i].exp * (g*abar)^e
        # (lbar)^l[i].exp * (g)^(l[i].exp+e) * (abar)^e
        if is_unit(g)
            i += 1
        elseif is_unit(lbar)
            a = abar
            z.unit *= _pow(lbar, l[i].exp)
            l[i].base = g
            l[i].exp = Base.checked_add(l[i].exp, e)
            if iszero(l[i].exp)
                l[i] = l[end]
                pop!(l)
            end
        elseif is_unit(abar)
            z.unit *= _pow(abar, e)
            l[i].base = lbar
            a = g
            e = Base.checked_add(l[i].exp, e)
            if iszero(e)
                return
            end
        else
            a = abar
            _append_pow_normalise!(z, g, e, i)
        end
    end
    if is_unit(a)
        z.unit *= _pow(a, e)
    else
        push!(l, FactoredFracTerm{T}(a, e))
    end
    @assert !input_is_good || _bases_are_coprime(z)
    return z
end

# multiply l by p^e and return a such that
# p*a = b*g and gcd(a, g) == 1
function _append_coprimefac!(l::FactoredFracFieldElem{T}, b::T, e::Int, g::T) where T
    @assert !iszero(b)
    _append_pow_normalise!(l, g, e, 1)
    a = b
    r = gcd(a, g)
    while !is_unit(r)
        @assert !iszero(r)
        _append_pow_normalise!(l, r, e, 1)
        a = divexact(a, r)
        r = gcd(r, a)
    end
    return a
end

# pull out some common factor b = z*bbar, c = z*cbar
# where bbar and cbar are elements of the base ring.
function _gcdhelper(b::FactoredFracFieldElem{T}, c::FactoredFracFieldElem{T}) where T
    F = parent(b)
    z = FactoredFracFieldElem(one(base_ring(F)), FactoredFracTerm{T}[], F)   # gcd(b,c)
    bbar = b.unit                       # expanded form of eventual b/gcd(b,c)
    cbar = c.unit                       # expanded form of eventual c/gcd(b,c)
    b = map(copy, b.terms)
    c = map(copy, c.terms)
    i = 1
    while i <= length(b)
        j = 1
        while j <= length(c)
            (g, b[i].base, c[j].base) = gcd_with_cofactors(b[i].base, c[j].base)
            if !is_unit(g)
                e = Base.checked_sub(b[i].exp, c[j].exp)
                if e >= 0
                    _append_pow_normalise!(z, g, c[j].exp, 1)
                    if e > 0
                        push!(b, FactoredFracTerm{T}(g, e))
                    end
                else
                    _append_pow_normalise!(z, g, b[i].exp, 1)
                    push!(c, FactoredFracTerm{T}(g, Base.checked_neg(e)))
                end
            end
            if is_unit(c[j].base)
                cbar *= _pow(c[j].base, c[j].exp)
                c[j] = c[end]
                pop!(c)
            else
                j += 1
            end
        end
        if is_unit(b[i].base)
            bbar *= _pow(b[i].base, b[i].exp)
            b[i] = b[end]
            pop!(b)
        else
            i += 1
        end
    end
    i = 1
    while i <= length(b)
        if b[i].exp < 0
            _append_pow_normalise!(z, b[i].base, b[i].exp, 1)
            cbar *= b[i].base^Base.checked_neg(b[i].exp)
        else
            bbar *= b[i].base^b[i].exp
        end
        i += 1
    end
    j = 1
    while j <= length(c)
        if c[j].exp < 0
            _append_pow_normalise!(z, c[j].base, c[j].exp, 1)
            bbar *= c[j].base^Base.checked_neg(c[j].exp)
        else
            cbar *= c[j].base^c[j].exp
        end
        j += 1
    end
    return (z, bbar, cbar)
end

###############################################################################
#
#   FactoredFractionField constructor
#
###############################################################################

function FactoredFractionField(R::AbstractAlgebra.Ring; cached::Bool=true)
   return FactoredFracField{AbstractAlgebra.elem_type(R)}(R, cached)
end 
<|MERGE_RESOLUTION|>--- conflicted
+++ resolved
@@ -28,13 +28,6 @@
     return F.base_ring::parent_type(T)
 end
 
-<<<<<<< HEAD
-function base_ring(a::FactoredFracFieldElem{T}) where T <: RingElement
-    return base_ring(parent(a))
-end
-
-=======
->>>>>>> 3f5a008e
 function characteristic(F::FactoredFracField{T}) where T <: RingElement
    return characteristic(base_ring(F))
 end
