--- conflicted
+++ resolved
@@ -3,15 +3,8 @@
 #   FreeAssAlgebraGroebner.jl : free associative algebra R<x1,...,xn> Groebner basis
 #
 ###############################################################################
-<<<<<<< HEAD
-export groebner_basis, interreduce!, gb_divides_leftmost_aho_corasick, normal_form, get_obstructions, s_polynomial, add_obstructions!, remove_redundancies! #TODO remove unnecessary exports
-
-=======
-#include("../AbstractTypes.jl")
-#include("FreeAssAlgebra.jl")
-#include("FreeAssAhoCorasick.jl")
 export groebner_basis, interreduce!, gb_divides_leftmost_aho_corasick, normal_form
->>>>>>> 3a5cfded
+
 using DataStructures
 
 const groebner_debug_level = 0
@@ -59,11 +52,7 @@
     if isnothing(match)
         return (false, [], [], -1)
     end
-<<<<<<< HEAD
-return (true, a[1:match.last_position - length(match.keyword)], a[match.last_position + 1:end], match.keyword_index)
-=======
     return (true, a[1:match.last_position - length(match.keyword)], a[match.last_position + 1:end], match.keyword_index)
->>>>>>> 3a5cfded
 end
 
 # implementation of the normal form function using aho corasick to check for all groebner basis elements in parallel
@@ -149,13 +138,6 @@
 function interreduce!(g::Vector{FreeAssAlgElem{T}}) where T
     i = 1
     while length(g) > 1 && length(g) >= i
-<<<<<<< HEAD
-=======
-        counter += 1
-        if counter % 500 == 0
-            println(length(g))
-        end
->>>>>>> 3a5cfded
         aut = AhoCorasickAutomaton([g_j.exps[1] for g_j in g[1:end .!= i]])
         r = normal_form(g[i], g[1:end .!= i], aut)
         if iszero(r)
@@ -170,10 +152,6 @@
     return g
 end
 
-<<<<<<< HEAD
-=======
-
->>>>>>> 3a5cfded
 ## checks whether there is an overlap between a and b at position i of b
 #  such that b[i:length(b)] = a[1:length(b)-i]
 function check_left_overlap(a::Vector{Int}, b::Vector{Int}, i::Int)
@@ -350,17 +328,7 @@
 
 # check whether there exists a (possibly empty) w^'' such that
 # w1 LM(g1) w2 = w1 LM(g1) w^'' LM(g2) u2
-<<<<<<< HEAD
 # only returns the correct value, if all the arguments come from an obstruction
-function has_overlap(g2, w2, u2)
-   lw2 = _leading_word(g2)
-   return length(w2) < length(lw2) + length(u2)
-end
-
-function has_overlap(g1, g2, w1, w2, u1, u2)
-   lw2 = _leading_word(g2)
-   return length(w2) < length(lw2) + length(u2)
-=======
 # and if that is the case, i.e. there is no overlap, returns false
 # assumes that (w1, w2; u1, u2) are an obstruction of g1 and g2
 # i.e. w1 LM(g1) w2 = u1 LM(g2) u2
@@ -368,8 +336,14 @@
     @assert vcat(w1, _leading_word(g1), w2) == vcat(u1, _leading_word(g2), u2)
     lw2 = _leading_word(g2)
     return length(w2) < length(lw2) + length(u2)
->>>>>>> 3a5cfded
-end
+end
+
+
+function has_overlap(g2, w2, u2)
+   lw2 = _leading_word(g2)
+   return length(w2) < length(lw2) + length(u2)
+end
+
 
 function has_overlap(obs::ObstructionTriple{T}) where T
     return has_overlap(obs.second_poly, obs.pre_and_suffixes[2], obs.pre_and_suffixes[4])
@@ -498,10 +472,6 @@
            delete!(all_obstructions, obstr_pair[1])
        end
    end
-<<<<<<< HEAD
-=======
-
->>>>>>> 3a5cfded
    # TODO case 4e from Thm 4.1 in Kreuzer Xiu
 end
 
@@ -520,13 +490,6 @@
         end
     end
     # TODO maybe here some redundancies can be removed too, check Kreuzer Xiu
-<<<<<<< HEAD
-    if groebner_debug_level > 0
-        obstr_count = length(result)
-        println("$obstr_count many obstructions")
-    end
-=======
->>>>>>> 3a5cfded
     return result
 end
 
@@ -547,11 +510,7 @@
             enqueue!(obstruction_queue, triple, common_multiple_leading_term(triple))
         end
     end
-<<<<<<< HEAD
-    #remove_redundancies!(obstruction_queue, s, g[s])
-=======
     #remove_redundancies!(obstruction_queue, s, g[s]) #TODO too slow in practice
->>>>>>> 3a5cfded
 end
 
 
@@ -561,11 +520,7 @@
 ) where T <: FieldElement
 
    g = copy(g)
-<<<<<<< HEAD
 #   interreduce!(g) # on some small examples, this increases running time, so it might not be optimal to use this here
-=======
-
->>>>>>> 3a5cfded
    checked_obstructions = 0
    nonzero_reductions = 0
    # compute the aho corasick automaton
@@ -578,30 +533,17 @@
       # step3 
       S = s_polynomial(obstruction)
       Sp = normal_form(S, g, aut) # or normal_form_weak
-      if groebner_debug_level > 0
-          checked_obstructions += 1
-<<<<<<< HEAD
-      end
       if iszero(Sp)
          continue
       end
-=======
-          if checked_obstructions % 5000 == 0
-         end
-      end
->>>>>>> 3a5cfded
       nonzero_reductions += 1
       # step4
       push!(g, Sp)
       insert_keyword!(aut, Sp.exps[1], length(g))
-<<<<<<< HEAD
       if groebner_debug_level > 0
          println("adding new obstructions! checked $checked_obstructions so far")
       end
-=======
-      interreduce_counter += 1
->>>>>>> 3a5cfded
-      if nonzero_reductions >= reduction_bound
+     if nonzero_reductions >= reduction_bound
               return g
       end
       add_obstructions!(obstruction_queue, g)
