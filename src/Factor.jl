--- conflicted
+++ resolved
@@ -4,11 +4,7 @@
 #
 #################################################################################
 
-<<<<<<< HEAD
-function _Factor(f::PariFactor, R::Ring)
-=======
 function pari_factor_to_dict(f::PariFactor, R::Ring)
->>>>>>> 508a753c
   D = Dict{typeof(zero(R)), Int}()
   for i=1:f.len
     p, n = f[i]
@@ -19,29 +15,17 @@
 
 function factor(n::fmpz)
    f = factor(pari(n))
-<<<<<<< HEAD
-   return _Factor(f, FlintZZ)
-=======
    return pari_factor_to_dict(f, FlintZZ)
->>>>>>> 508a753c
 end
 
 function factor(g::fmpz_poly)
    h = pari(g)
    f = factor(h)
-<<<<<<< HEAD
-   return _Factor(f, g.parent)
-=======
    return pari_factor_to_dict(f, g.parent)
->>>>>>> 508a753c
 end
 
 function factor(g::fmpq_poly)
    h = pari(g)
    f = factor(h)
-<<<<<<< HEAD
-   return _Factor(f, g.parent)
-=======
    return pari_factor_to_dict(f, g.parent)
->>>>>>> 508a753c
 end
