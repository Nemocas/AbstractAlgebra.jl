module AbstractAlgebra

using Markdown

using InteractiveUtils

import LinearAlgebra: det, norm, nullspace, rank, transpose!, hessenberg

import LinearAlgebra: lu, lu!, tr

export nullspace

import Base: Array, abs, acos, acosh, asin, asinh, atan, atanh,
             bin, ceil, checkbounds, conj, convert, cmp, cos, cosh,
             cospi, cot, coth, dec, deepcopy, deepcopy_internal, 
             div, divrem, expm1, fill, floor, gcd, gcdx,
             getindex, hash, hcat, hex, hypot, intersect, inv, invmod, isequal,
             isfinite, isless, isqrt, isreal, iszero, lcm, ldexp, length,
             log, log1p, mod, ndigits, 
             numerator, oct, one, parent, parse, precision,
             rand, Rational, rem, reverse, 
             setindex!, show, similar, sign, sin, sinh, sinpi, size, string,
             tan, tanh, trailing_zeros, transpose, truncate,
             typed_hvcat, typed_hcat, vcat, xor, zero, zeros, +, -, *, ==, ^,
             &, |, <<, >>, ~, <=, >=, <, >, //, /, !=

export elem_type, parent_type

export SetElem, GroupElem, NCRingElem, RingElem, ModuleElem, FieldElem, RingElement,
       FieldElement, Map, AccessorNotSetError

export SetMap, FunctionalMap, IdentityMap

export NCPolyElem, PolyElem, SeriesElem, AbsSeriesElem, RelSeriesElem, ResElem, FracElem,
       MatElem, MatAlgElem, FinFieldElem, MPolyElem

export PolyRing, SeriesRing, ResRing, FracField, MatSpace, MatAlgebra,
       FinField, MPolyRing

export ZZ, QQ, zz, qq, RealField, RDF

export PermutationGroup

export create_accessors, get_handle, package_handle, zeros,
       Array, sig_exists

export error_dim_negative, ErrorConstrDimMismatch

export FiniteField, crt

if VERSION >= v"0.6.0-dev.2024" # julia started exporting iszero (again?)
   import Base: iszero
end

if VERSION >= v"0.7.0-DEV.264" # julia started exporting sincos
   import Base: sincos
end

if VERSION >= v"0.7.0-DEV.1144"
    import Base: isone
end

include("AbstractTypes.jl")

###############################################################################
#
#  Version information
#
################################################################################

function versioninfo()
  print("AbstractAlgebra version 0.1.4-dev\n")
  abstractalgebrarepo = dirname(dirname(@__FILE__))

  print("AbstractAlgebra: ")
  prepo = Base.LibGit2.GitRepo(abstractalgebrarepo)
  Base.LibGit2.with(LibGit2.head(prepo)) do phead
    print("commit: ")
    print(string(LibGit2.Oid(phead))[1:8])
    print(" date: ")
    commit = Base.LibGit2.get(Base.LibGit2.GitCommit, prepo, LibGit2.Oid(phead))
    print(Base.Dates.unix2datetime(Base.LibGit2.author(commit).time))
    print(")\n")
  end

  finalize(prepo)

  return nothing
end

###############################################################################
#
#   Julia types
#
###############################################################################

include("julia/JuliaTypes.jl")

###############################################################################
#
#   Generic submodule
#
###############################################################################

include("Generic.jl")

import .Generic: add!, addeq!, addmul!, base_ring, cached, canonical_unit, change_base_ring,
                 character, characteristic, charpoly, charpoly_danilevsky!,
                 charpoly_danilevsky_ff!, charpoly_hessenberg!, chebyshev_t,
                 chebyshev_u, _check_dim, check_parent, codomain, coeff, cols,
                 compose, content, cycles, data, deflate, degree,
                 denominator, derivative, det, det_clow,
                 det_df, det_fflu, det_popov, dim, disable_cache!, 
                 discriminant, displayed_with_minus_in_front,
                 divexact, divexact_left, divexact_right, divides,
                 divrem, domain, downscale,
                 elem_type, enable_cache!, evaluate, exp_gcd,
                 extended_weak_popov, extended_weak_popov_with_trafo, fflu!,
                 fflu, find_pivot_popov, fit!, gcd, gen,
                 gens, get_field, gcdinv, gcdx,
                 gram, has_left_neighbor, has_bottom_neighbor, hash,
                 hessenberg!, hnf, hnf_cohen, hnf_cohen_with_trafo,
                 hnf_kb, hnf_kb_with_trafo, hnf_minors, hnf_minors_with_trafo,
                 hnf_with_trafo, hnf_via_popov, hnf_via_popov_with_trafo,
                 hooklength, identity_map, identity_matrix,
                 image_map, image_fn, inflate, integral, interpolate, inv,
                 inv!, inverse_fn, invmod, involves_at_most_one_variable, isconstant, isdegree,
                 isdomain_type, isexact_type, isgen, ishessenberg, ismonomial,
                 isone, isreverse, isrimhook,
                 isrref, issquare, isterm,
                 isunit, laurent_ring, lcm, lead, length,
                 leglength, main_variable,
                 main_variable_extract, main_variable_insert,
                 map1, map2, map_from_func,
                 map_with_preimage_from_func, map_with_retraction,
                 map_with_retraction_from_func,
                 map_with_section, map_with_section_from_func, matrix,
                 matrix_repr, max_degrees, max_precision, minors, minpoly, mod,
                 modulus, monomial_iszero, monomial_set!, monomial_to_newton!,
                 mul!, mul_classical, mul_karatsuba, mul_ks, mullow, mulmod,
                 needs_parentheses, newton_to_monomial!,
                 normalise, nvars, numerator,
                 O, one, order, ordering, parent_type, parity, partitionseq,
                 perm, permtype, @perm_str, polcoeff, pol_length,
                 powmod, pow_multinomial, popov, popov_with_trafo,
                 powers, precision,
                 preimage_map, primpart, pseudodivrem,
                 pseudorem, rank, randmat_triu,
                 randmat_with_rank, rand_ordering, rank_profile_popov, remove,
                 renormalize!, rescale!, resultant,
                 resultant_ducos, resultant_euclidean,
                 resultant_subresultant, resultant_sylvester, resx, 
                 retraction_map, reverse,
                 rows, rref, rref!, section_map, setcoeff!,
                 set_field!, set_length!, set_limit!, setpermstyle,
                 set_prec!, set_val!, size, shift_left,
                 shift_right, show_minus_one,
                 similarity!, snf, snf_kb, snf_kb_with_trafo, snf_with_trafo,
                 solve, solve_rational, solve_triu, sub, subst, swap_rows,
                 swap_rows!, symbols, total_degree, to_univariate, trail, truncate, typed_hcat, typed_hvcat, upscale,
                 valuation, var, vars, weak_popov, weak_popov_with_trafo, zero,
                 zero!, zero_matrix, kronecker_product, @PolynomialRing

export add!, addeq!, addmul!, base_ring, cached, canonical_unit, change_base_ring, character,
                 characteristic, charpoly, charpoly_danilevsky!,
                 charpoly_danilevsky_ff!, charpoly_hessenberg!, chebyshev_t,
                 chebyshev_u, _check_dim, check_parent, codomain, coeff, cols,
                 compose, content, cycles, data, deflate, degree,
                 denominator, derivative, det, det_clow,
                 det_df, det_fflu, det_popov, dim, disable_cache!,
                 discriminant, displayed_with_minus_in_front,
                 divexact, divexact_left, divexact_right, divides,
                 divrem, domain, downscale,
                 elem_type, enable_cache!, evaluate, exp_gcd,
                 extended_weak_popov, extended_weak_popov_with_trafo, fflu!,
                 fflu, find_pivot_popov, fit!, gcd, gen, 
                 gens, get_field, gcdinv, gcdx,
                 gram, has_left_neighbor, has_bottom_neighbor, hash,
                 hessenberg!, hessenberg, hnf, hnf_cohen, hnf_cohen_with_trafo,
                 hnf_kb, hnf_kb_with_trafo, hnf_minors, hnf_minors_with_trafo,
                 hnf_with_trafo, hnf_via_popov, hnf_via_popov_with_trafo,
                 hooklength, identity_map, identity_matrix,
                 image_map, image_fn, inflate, integral, interpolate, inv,
                 inv!, inverse_fn, invmod, isconstant, isdegree,
                 isdomain_type, isexact_type, isgen, ishessenberg,
                 ismonomial, isnegative, isone, isreverse,
                 isrimhook, isrref, issquare,
                 isterm, isunit, iszero, laurent_ring,
                 lcm, lead, leglength, length,
                 main_variable, main_variable_extract, main_variable_insert,
                 map1, map2, map_from_func, map_with_preimage_from_func,
                 map_with_retraction, map_with_retraction_from_func,
                 map_with_section, map_with_section_from_func,
                 matrix, matrix_repr, max_degrees, max_precision, minors, minpoly, mod,
                 modulus, monomial_iszero, monomial_set!, monomial_to_newton!,
                 mul!, mul_classical, mul_karatsuba, mul_ks, mullow, mulmod,
                 needs_parentheses, newton_to_monomial!, normalise, nvars,
                 numerator, O, one, order, ordering, parent_type, parity,
                 partitionseq, perm, permtype, @perm_str, polcoeff, pol_length,
                 powmod, pow_multinomial,
                 popov, popov_with_trafo, powers, ppio, 
                 precision, preimage_map, primpart,
                 pseudodivrem, pseudorem, rank, randmat_triu, randmat_with_rank,
                 rand_ordering, rank_profile_popov, remove,
                 renormalize!, resultant,
                 resultant_ducos, rescale!, resultant_euclidean,
                 resultant_subresultant,
                 resultant_sylvester, resx, retraction_map,
                 reverse, rows, rref, rref!,
                 section_map, setcoeff!, set_field!, set_length!, 
                 set_limit!, setpermstyle, set_prec!, set_val!,
                 shift_left, shift_right, show_minus_one, similarity!, size,
                 snf, snf_kb, snf_kb_with_trafo, snf_with_trafo, solve, symbols,
                 solve_rational, solve_triu, sub, subst, swap_rows, swap_rows!,
                 total_degree, trail, truncate, typed_hcat, typed_hvcat,
                 upscale, valuation, var, vars,
                 weak_popov, weak_popov_with_trafo, zero, zero!,
<<<<<<< HEAD
                 zero_matrix, kronecker_product, to_univariate, tr, lu, lu!
=======
                 zero_matrix, kronecker_product, tr, lu, lu!, @PolynomialRing
>>>>>>> 16cb771f

function exp(a::T) where T
   return Base.exp(a)
end

function sqrt(a::T) where T
  return Base.sqrt(a)
end

function PermGroup(n::T) where T
  Generic.PermGroup(n)
end

function AllPerms(n::T) where T
  Generic.AllPerms(n)
end

function perm(n::T) where T
  Generic.perm(n)
end

function perm(a::Array{T, 1}) where T
  Generic.perm(a)
end

function Partition(part::Vector{T}, check::Bool=true) where T
  Generic.Partition(part, check)
end

function AllParts(n::T) where T
  Generic.AllParts(n)
end

function SkewDiagram(lambda::Generic.Partition, mu::Generic.Partition)
  Generic.SkewDiagram(lambda, mu)
end

function SkewDiagram(lambda::Vector{T}, mu::Vector{T}) where T
  Generic.SkewDiagram(lambda, mu)
end

function YoungTableau(part::Generic.Partition, tab::Array{Int, 2})
   Generic.YoungTableau(part, tab)
end

function YoungTableau(part::Generic.Partition, fill::Vector{Int}=collect(1:part.n))
   Generic.YoungTableau(part, fill)
end

function YoungTableau(p::Vector{Int})
   Generic.YoungTableau(p)
end

function PowerSeriesRing(R::Ring, prec::Int, s::AbstractString; cached=true, model=:capped_relative)
   Generic.PowerSeriesRing(R, prec, s; cached=cached, model=model)
end

function PowerSeriesRing(R::Ring, prec::Int, s::Char; cached=true, model=:capped_relative)
   PowerSeriesRing(R, prec, string(s); cached=cached, model=model)
end

function LaurentSeriesRing(R::Ring, prec::Int, s::AbstractString; cached=true)
   Generic.LaurentSeriesRing(R, prec, s; cached=cached)
end

function LaurentSeriesRing(R::Ring, prec::Int, s::Char; cached=true)
   LaurentSeriesRing(R, prec, string(s); cached=cached)
end

function LaurentSeriesRing(R::Field, prec::Int, s::AbstractString; cached=true)
   Generic.LaurentSeriesField(R, prec, s; cached=cached)
end

function LaurentSeriesRing(R::Field, prec::Int, s::Char; cached=true)
   LaurentSeriesField(R, prec, string(s); cached=cached)
end

function LaurentSeriesField(R::Field, prec::Int, s::AbstractString; cached=true)
   Generic.LaurentSeriesField(R, prec, s; cached=cached)
end

function LaurentSeriesField(R::Field, prec::Int, s::Char; cached=true)
   LaurentSeriesField(R, prec, string(s); cached=cached)
end

function PuiseuxSeriesRing(R::Ring, prec::Int, s::AbstractString; cached=true)
   Generic.PuiseuxSeriesRing(R, prec, s; cached=cached)
end

function PuiseuxSeriesRing(R::Ring, prec::Int, s::Char; cached=true)
   PuiseuxSeriesRing(R, prec, string(s); cached=cached)
end

function PuiseuxSeriesRing(R::Field, prec::Int, s::AbstractString; cached=true)
   Generic.PuiseuxSeriesField(R, prec, s; cached=cached)
end

function PuiseuxSeriesRing(R::Field, prec::Int, s::Char; cached=true)
   PuiseuxSeriesField(R, prec, string(s); cached=cached)
end

function PuiseuxSeriesField(R::Field, prec::Int, s::AbstractString; cached=true)
   Generic.PuiseuxSeriesField(R, prec, s; cached=cached)
end

function PuiseuxSeriesField(R::Field, prec::Int, s::Char; cached=true)
   PuiseuxSeriesField(R, prec, string(s); cached=cached)
end

function PolynomialRing(R::Ring, s::AbstractString; cached::Bool = true)
   Generic.PolynomialRing(R, s; cached=cached)
end

function PolynomialRing(R::Ring, s::Char; cached::Bool = true)
   PolynomialRing(R, string(s); cached=cached)
end

function PolynomialRing(R::NCRing, s::AbstractString; cached::Bool = true)
   Generic.PolynomialRing(R, s; cached=cached)
end

function PolynomialRing(R::NCRing, s::Char; cached::Bool = true)
   PolynomialRing(R, string(s); cached=cached)
end

function PolynomialRing(R::Ring, s::Array{String, 1}; cached::Bool = true, ordering::Symbol = :lex)
   Generic.PolynomialRing(R, s; cached=cached, ordering=ordering)
end

function PolynomialRing(R::Ring, s::Array{Char, 1}; cached::Bool = true, ordering::Symbol = :lex)
   PolynomialRing(R, string.(s); cached=cached, ordering=ordering)
end

function SparsePolynomialRing(R::Ring, s::String; cached::Bool = true)
   Generic.SparsePolynomialRing(R, s; cached=cached)
end

function SparsePolynomialRing(R::Ring, s::Char; cached::Bool = true)
   SparsePolynomialRing(R, string(s); cached=cached)
end

function MatrixSpace(R::Ring, r::Int, c::Int, cached::Bool = true)
   Generic.MatrixSpace(R, r, c, cached)
end

function MatrixAlgebra(R::Ring, n::Int, cached::Bool = true)
   Generic.MatrixAlgebra(R, n, cached)
end

function FractionField(R::Ring; cached=true)
   Generic.FractionField(R; cached=cached)
end

function ResidueRing(R::Ring, a::Union{RingElement, Integer}; cached::Bool = true)
   Generic.ResidueRing(R, a; cached=cached)
end

function ResidueField(R::Ring, a::Union{RingElement, Integer}; cached::Bool = true)
   Generic.ResidueField(R, a; cached=cached)
end

function NumberField(a::AbstractAlgebra.Generic.Poly{Rational{BigInt}}, s::AbstractString, t = "\$"; cached = true)
   Generic.NumberField(a, s, t; cached=cached)
end

function NumberField(a::AbstractAlgebra.Generic.Poly{Rational{BigInt}}, s::Char, t = "\$"; cached = true)
   NumberField(a, string(s), t; cached=cached)
end

#add empty functions so that Singular, Nemo and Hecke can import and extend.
function crt(A...)
  return AbstractAlgebra.crt(A...)
end

export PowerSeriesRing, PolynomialRing, SparsePolynomialRing, MatrixSpace,
       MatrixAlgebra, FractionField, ResidueRing, Partition, PermGroup,
       YoungTableau, AllParts, SkewDiagram, AllPerms, perm, LaurentSeriesRing,
       LaurentSeriesField, ResidueField, NumberField, PuiseuxSeriesRing,
       PuiseuxSeriesField

export Generic

###############################################################################
#
#   Polynomial Ring S, x = R["x"] syntax
#
###############################################################################

getindex(R::Ring, s::String) = PolynomialRing(R, s)

getindex(R::Ring, s::Char) = PolynomialRing(R, s)

getindex(R::NCRing, s::String) = PolynomialRing(R, s)

getindex(R::NCRing, s::Char) = PolynomialRing(R, s)

getindex(R::Tuple{Ring, T}, s::String) where {T} = PolynomialRing(R[1], s)

getindex(R::Tuple{Ring, T}, s::Char) where {T} = PolynomialRing(R[1], s)

###############################################################################
#
#   Matrix M = R[...] syntax
#
################################################################################

function typed_hvcat(R::Ring, dims, d...)
   T = elem_type(R)
   r = length(dims)
   c = dims[1]
   A = Array{T}(undef, r, c)
   for i = 1:r
      dims[i] != c && throw(ArgumentError("row $i has mismatched number of columns (expected $c, got $(dims[i]))"))
      for j = 1:c
         A[i, j] = R(d[(i - 1)*c + j])
      end
   end
   S = matrix(R, A)
   return S
end

function typed_hcat(R::Ring, d...)
   T = elem_type(R)
   r = length(d)
   A = Array{T}(undef, 1, r)
   for i = 1:r
      A[1, i] = R(d[i])
   end
   S = matrix(R, A)
   return S
end

###############################################################################
#
#   Load error objects
#
###############################################################################

include("error.jl")

###############################################################################
#
#   Load Groups/Rings/Fields etc.
#
###############################################################################

include("Groups.jl")

###############################################################################
#
#   Package handle creation
#
###############################################################################

const package_handle = [1]

function get_handle()
   package_handle[1] += 1
   return package_handle[1] - 1
end

###############################################################################
#
#   Auxilliary data accessors
#
###############################################################################

mutable struct AccessorNotSetError <: Exception
end

function create_accessors(T, S, handle)
   get = function(a)
      if handle > length(a.auxilliary_data) ||
         !isassigned(a.auxilliary_data, handle)
        throw(AccessorNotSetError())
      end
      return a.auxilliary_data[handle]
   end
   set = function(a, b)
      if handle > length(a.auxilliary_data)
         resize!(a.auxilliary_data, handle)
      end
      a.auxilliary_data[handle] = b
   end
   return get, set
end

###############################################################################
#
#   Promote rule helpers
#
###############################################################################

if VERSION >= v"0.5.0-dev+3171"

function sig_exists(T::Type{Tuple{U, V, W}}, sig_table::Array{X, 1}) where {U, V, W, X}
   for s in sig_table
      if s === T
         return true
      end
   end
   return false
end

else

function sig_exists(T::Type{Tuple{U, V, W}}, sig_table::Array{X, 1}) where {U, V, W, X}
   return false
end

end # if VERSION

###############################################################################
#
#   Array creation functions
#
###############################################################################

Array(R::Ring, r::Int...) = Array{elem_type(R)}(undef, r)

function zeros(R::Ring, r::Int...)
   T = elem_type(R)
   A = Array{T}(undef, r)
   for i in eachindex(A)
      A[i] = R()
   end
   return A
end

###############################################################################
#
#   Set domain for PermutationGroup
#
###############################################################################

PermutationGroup = PermGroup

###############################################################################
#
#   Set domain for ZZ, QQ
#
###############################################################################

ZZ = JuliaZZ
QQ = JuliaQQ

###############################################################################
#
#   Set domain for RealField
#
###############################################################################

RealField = JuliaRealField

###############################################################################
#
#  For backwards compability
#
###############################################################################

displayed_with_minus_in_front(x) = isnegative(x)

isnegative(x) = displayed_with_minus_in_front(x) 

###############################################################################
#
#   Test code
#
###############################################################################

function test_module(x, y)
   julia_exe = Base.julia_cmd()
   pkgdir = realpath(joinpath(dirname(@__FILE__), ".."))
   test_file = joinpath(pkgdir, "test/$x/")
   test_file = test_file * "$y-test.jl";
   test_function_name = "test_"

   x == "generic"
   if y == "RelSeries"
      test_function_name *= "gen_rel_series"
   elseif y == "AbsSeries"
      test_function_name *= "gen_abs_series"
   elseif y == "Matrix"
      test_function_name *= "gen_mat"
   elseif y == "Fraction"
      test_function_name *= "gen_frac"
   elseif y == "Residue"
      test_function_name *= "gen_res"
   else
      test_function_name *= "gen_$(lowercase(y))"
   end

   cmd = "using Test; using AbstractAlgebra; include(\"$test_file\"); $test_function_name();"
   @info("spawning ", `$julia_exe -e \"$cmd\"`)
   run(`$julia_exe -e $cmd`)
end

end # module<|MERGE_RESOLUTION|>--- conflicted
+++ resolved
@@ -215,11 +215,7 @@
                  total_degree, trail, truncate, typed_hcat, typed_hvcat,
                  upscale, valuation, var, vars,
                  weak_popov, weak_popov_with_trafo, zero, zero!,
-<<<<<<< HEAD
-                 zero_matrix, kronecker_product, to_univariate, tr, lu, lu!
-=======
-                 zero_matrix, kronecker_product, tr, lu, lu!, @PolynomialRing
->>>>>>> 16cb771f
+                 zero_matrix, kronecker_product, to_univariate, tr, lu, lu!, @PolynomialRing
 
 function exp(a::T) where T
    return Base.exp(a)
