--- conflicted
+++ resolved
@@ -418,13 +418,8 @@
                  resultant_sylvester, resx, retraction_map, reverse,
                  right_kernel, rref, rref!, section_map, setcoeff!,
                  set_exponent_vector!, set_field!, set_length!, set_limit!,
-<<<<<<< HEAD
-                 setpermstyle, set_precision!, set_val!, size, shift_left,
-                 shift_right, similarity!, snf, snf_kb,
-=======
                  setpermstyle, set_precision!, set_valuation!, size, shift_left,
                  shift_right, show_minus_one, similarity!, snf, snf_kb,
->>>>>>> c15e1d89
                  snf_kb_with_transform, snf_with_transform, solve, solve_left,
                  solve_rational, solve_triu, sort_terms!, sub, subst, summands,
                  supermodule, swap_cols, swap_cols!, swap_rows, swap_rows!,
