--- conflicted
+++ resolved
@@ -229,11 +229,7 @@
                  total_degree, trail, truncate, typed_hcat, typed_hvcat,
                  upscale, valuation, var, vars,
                  weak_popov, weak_popov_with_trafo, zero, zero!,
-<<<<<<< HEAD
-                 zero_matrix, kronecker_product, to_univariate
-=======
-                 zero_matrix, kronecker_product, tr, lu, lu!
->>>>>>> 2e262e3a
+                 zero_matrix, kronecker_product, to_univariate, tr, lu, lu!
 
 function exp(a::T) where T
    return Base.exp(a)
