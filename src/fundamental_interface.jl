--- conflicted
+++ resolved
@@ -3,16 +3,11 @@
 #   basic_interface.jl : basic interface for AbstractAlgebra
 #
 ###############################################################################
-
-<<<<<<< HEAD
-# TODO: Move more generic functions to this file.
 
 function Base.:(==)(::AbstractAlgebra.SetElem, ::AbstractAlgebra.SetElem)
   error("== is not implemented for the given types")
 end
 
-=======
->>>>>>> 502745e8
 ###############################################################################
 #
 #   Parents, elements and data type methods
