# Remember: There are more deprecations in Generic.jl

###############################################################################
#
#   Aliases
#
###############################################################################

# ALL aliases here are only a temporary measure to allow for a smooth transition downstream.
# they will be replaced by deprecations eventually

#= currently nothing here =#

###############################################################################
#
#   Deprecated bindings
#
###############################################################################

# Deprecated bindings don't get reexported automatically in Hecke/Oscar/etc.
# By calling this macro from the respective packages, we can ensure that the deprecated bindings are available there.
macro include_deprecated_bindings()
    return esc(quote
        # deprecated in 0.42.0
        Base.@deprecate_binding FreeModule free_module
        Base.@deprecate_binding VectorSpace vector_space
        Base.@deprecate_binding UniversalPolynomialRing universal_polynomial_ring
        Base.@deprecate_binding is_finiteorder is_finite_order

        # renamed in 0.43.0
        Base.@deprecate_binding FreeAssAlgebra FreeAssociativeAlgebra
        Base.@deprecate_binding FreeAssAlgElem FreeAssociativeAlgebraElem
        Base.@deprecate_binding addeq! add!
    end)
end

@include_deprecated_bindings()

###############################################################################
#
#   Deprecations
#
###############################################################################

# deprecated during 0.40.*
@deprecate force_coerce(a, b, throw_error::Type{Val{T}}) where {T} force_coerce(a, b, Val(T))
@deprecate force_op(op::Function, throw_error::Type{Val{T}}, a...) where {T} force_op(op, Val(T), a...)
@deprecate _hnf_minors!(H::MatrixElem{T}, U::MatrixElem{T}, with_transform::Type{Val{S}}) where {T <: RingElement, S} _hnf_minors!(H, U, Val(S))
@deprecate _hnf_kb(A, trafo::Type{Val{T}}) where T _hnf_kb(A, Val(T))
@deprecate _snf_kb(A::MatrixElem{T}, trafo::Type{Val{V}}) where {V, T <: RingElement} _snf_kb(A, Val(V))
@deprecate _weak_popov(A::MatElem{T}, trafo::Type{Val{S}}) where {T <: PolyRingElem, S} _weak_popov(A, Val(S))
@deprecate _extended_weak_popov(A::MatElem{T}, V::MatElem{T}, trafo::Type{Val{S}}) where {T <: PolyRingElem, S} _extended_weak_popov(A, V, Val(S))
@deprecate _popov(A::MatElem{T}, trafo::Type{Val{S}}) where {T <: PolyRingElem, S} _popov(A, Val(S))
@deprecate _hnf_via_popov(A::MatElem{T}, trafo::Type{Val{S}}) where {T <: PolyRingElem, S} _hnf_via_popov(A, Val(S))
@deprecate gen(a::MPolyRing{T}, i::Int, ::Type{Val{ord}}) where {T <: RingElement, ord} gen(a, i, Val(ord))

# deprecated in 0.43.0
@deprecate change_base_ring(p::MPolyRingElem{T}, g, new_polynomial_ring) where {T<:RingElement} map_coefficients(g, p, parent = new_polynomial_ring)
@deprecate mulmod(a::S, b::S, mod::Vector{S}) where {S <: MPolyRingElem} Base.divrem(a * b, mod)[2]
@deprecate var"@attr"(__source__::LineNumberNode, __module__::Base.Module, expr::Expr) var"@attr"(__source__, __module__, :Any, expr) # delegate `@attr functionexpression` to `@attr Any functionexpression` (macros are just functions with this weird extra syntax)

<<<<<<< HEAD
# to be deprecated in next breaking release
test_iterate = ConformanceTests.test_iterate
=======
# deprecated in 0.45.0
@deprecate test_iterate ConformanceTests.test_iterate

# to be removed in next breaking release
function var"@attr"(__source__::LineNumberNode, __module__::Base.Module, rettype, options, expr::Expr)
  @assert options.head == :(=)
  @assert length(options.args) == 2
  @assert options.args[1] == :ignore_kwargs
  @assert options.args[2].head == :vect
  Base.depwarn("The `ignore_kwargs` option is deprecated. It is no longer needed as `@attr` ignores all kwargs by default.", Symbol("@attr"))
  return var"@attr"(__source__, __module__, rettype, expr)
end
>>>>>>> 0b23f9cd
<|MERGE_RESOLUTION|>--- conflicted
+++ resolved
@@ -59,20 +59,5 @@
 @deprecate mulmod(a::S, b::S, mod::Vector{S}) where {S <: MPolyRingElem} Base.divrem(a * b, mod)[2]
 @deprecate var"@attr"(__source__::LineNumberNode, __module__::Base.Module, expr::Expr) var"@attr"(__source__, __module__, :Any, expr) # delegate `@attr functionexpression` to `@attr Any functionexpression` (macros are just functions with this weird extra syntax)
 
-<<<<<<< HEAD
-# to be deprecated in next breaking release
-test_iterate = ConformanceTests.test_iterate
-=======
 # deprecated in 0.45.0
-@deprecate test_iterate ConformanceTests.test_iterate
-
-# to be removed in next breaking release
-function var"@attr"(__source__::LineNumberNode, __module__::Base.Module, rettype, options, expr::Expr)
-  @assert options.head == :(=)
-  @assert length(options.args) == 2
-  @assert options.args[1] == :ignore_kwargs
-  @assert options.args[2].head == :vect
-  Base.depwarn("The `ignore_kwargs` option is deprecated. It is no longer needed as `@attr` ignores all kwargs by default.", Symbol("@attr"))
-  return var"@attr"(__source__, __module__, rettype, expr)
-end
->>>>>>> 0b23f9cd
+@deprecate test_iterate ConformanceTests.test_iterate