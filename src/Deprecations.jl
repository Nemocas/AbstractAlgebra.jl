--- conflicted
+++ resolved
@@ -27,9 +27,6 @@
 
 # Deprecated in 0.13.5
 
-<<<<<<< HEAD
-@deprecate powmod(x, y, z) powermod(x, y, z)
-=======
 @deprecate powmod(x, y, z) powermod(x, y, z)
 
 # Deprecated in 0.14.1
@@ -46,5 +43,4 @@
 
 @deprecate valence(f::Generic.PolyElem) trailing_coefficient(f)
 
-@deprecate coeffs(a::AbstractAlgebra.MPolyElem{T}) where T <: RingElement coefficients(a)
->>>>>>> 2a97c825
+@deprecate coeffs(a::AbstractAlgebra.MPolyElem{T}) where T <: RingElement coefficients(a)