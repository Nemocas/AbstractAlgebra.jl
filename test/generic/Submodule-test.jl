@testset "Generic.Submodule.constructors..." begin
   R = ZZ
   M = FreeModule(R, 2)
   m = M([R(1), R(3)])
   n = M([R(2), R(-1)])
   N, f = sub(M, [m, n])

   V = gens(N)
   for v in V
      @test parent(f(v)) == M
   end

   @test isa(N, Generic.Submodule)

   @test elem_type(N) == Generic.submodule_elem{elem_type(R)}
   @test elem_type(Generic.Submodule{elem_type(R)}) == Generic.submodule_elem{elem_type(R)}
   @test parent_type(Generic.submodule_elem{elem_type(R)}) == Generic.Submodule{elem_type(R)}

   @test isa(N([R(2), R(7)]), Generic.submodule_elem)

   F = FreeModule(R, 5)
   nsubs = rand(0:5)
   subs = Generic.Submodule{elem_type(R)}[sub(F, [rand(F, -10:10)])[1] for i in 1:nsubs]
   N, h = sub(F, subs)

   @test isa(N, Generic.Submodule)

   R = QQ
   M = VectorSpace(R, 2)
   m = M([R(1), R(3)])
   n = M([R(2), R(-1)])
   N, f = sub(M, [m, n])

   @test isa(N, Generic.Submodule)

   V = gens(N)
   for v in V
      @test parent(f(v)) == M
   end

   M = VectorSpace(R, 5)
   nsubs = rand(1:5)
   subs = [sub(M, [rand(M, -10:10)])[1] for i in 1:nsubs]
   N, h = sub(M, subs)

   @test isa(N, Generic.Submodule)

   F = FreeModule(ZZ, 2)
   S, f = sub(F, [])
   m = S([])

   @test isa(S, Generic.Submodule)
   @test isa(m, Generic.submodule_elem)
end

@testset "Generic.Submodule.manipulation..." begin
   R = ZZ
   M = FreeModule(R, 2)
   m = M([R(1), R(3)])
   n = M([R(2), R(-1)])
   N, f = sub(M, [m, n])

   @test ngens(N) == 2
   G = gens(N)
   for i = 1:ngens(N)
      @test gen(N, i) == G[i]
   end

   @test supermodule(N) == M
<<<<<<< HEAD

   R = QQ
   M = VectorSpace(R, 2)
   m = M([R(1), R(3)])
   n = M([R(2), R(-1)])
   N, f = sub(M, [m, n])

   @test dim(N) == 2

   println("PASS")
=======
>>>>>>> 407315d7
end

@testset "Generic.Submodule.unary_ops..." begin
   for R in [ZZ, QQ]
      for iter = 1:20
         M = rand_module(R, -10:10)
         ngens = rand(1:5)
         S = [rand(M, -10:10) for i in 1:ngens]
         N, f = sub(M, S)

         m = rand(N, -10:10)

         @test -(-m) == m
      end
   end
end

@testset "Generic.Submodule.binary_ops..." begin
   for R in [ZZ, QQ]
      for iter = 1:40
         M = rand_module(R, -10:10)
         ngens = rand(1:5)
         S = [rand(M, -10:10) for i in 1:ngens]
         N, f = sub(M, S)

         m = rand(N, -10:10)
         n = rand(N, -10:10)

         @test m + n - n == m
         @test m - n == m + (-n)
      end
   end
end

@testset "Generic.Submodule.adhoc_binary..." begin
   for R in [ZZ, QQ]
      for iter = 1:40
         M = rand_module(R, -10:10)
         ngens = rand(1:5)
         S = [rand(M, -10:10) for i in 1:ngens]
         N, f = sub(M, S)

         m = rand(N, -10:10)
         n = rand(N, -10:10)
         c = rand(-10:10)

         @test 2*m == m + m
         @test m*c == c*m
         @test c*(m + n) == c*m + c*n
         @test c*(m - n) == c*m - c*n
      end
   end
end

@testset "Generic.Submodule.canonical_injection..." begin
   for R in [ZZ, QQ]
      for iter = 1:40
         M = rand_module(R, -10:10)
         ngens = rand(1:5)
         S = [rand(M, -10:10) for i in 1:ngens]
         N, f = sub(M, S)

         I, g = image(f)

         @test I == N

         m = rand(N, -10:10)

         n = f(m)
         pre = preimage(f, n)

         @test pre == m
      end
   end
end<|MERGE_RESOLUTION|>--- conflicted
+++ resolved
@@ -67,7 +67,6 @@
    end
 
    @test supermodule(N) == M
-<<<<<<< HEAD
 
    R = QQ
    M = VectorSpace(R, 2)
@@ -78,8 +77,6 @@
    @test dim(N) == 2
 
    println("PASS")
-=======
->>>>>>> 407315d7
 end
 
 @testset "Generic.Submodule.unary_ops..." begin
